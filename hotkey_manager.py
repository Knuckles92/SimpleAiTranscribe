--- conflicted
+++ resolved
@@ -26,11 +26,8 @@
         self.on_cancel: Optional[Callable] = None
         self.on_enable_toggle: Optional[Callable] = None
         self.on_status_update: Optional[Callable] = None
-<<<<<<< HEAD
         self.on_status_update_auto_hide: Optional[Callable] = None
         self.is_transcribing_fn: Optional[Callable[[], bool]] = None
-=======
->>>>>>> 1660fa3e
         
         # Setup keyboard hook
         self._setup_keyboard_hook()
@@ -78,7 +75,9 @@
         """Toggle the program enabled state."""
         old_state = self.program_enabled
         self.program_enabled = not self.program_enabled
-        logging.info(f"STT state changed: {old_state} -> {self.program_enabled}")
+        
+        # Reset debounce timing when toggling to avoid stale state
+        self._last_trigger_time = 0
         
         if self.on_status_update_auto_hide:
             if not self.program_enabled:
@@ -170,13 +169,9 @@
                      on_record_toggle: Callable = None,
                      on_cancel: Callable = None,
                      on_enable_toggle: Callable = None,
-<<<<<<< HEAD
                      on_status_update: Callable = None,
                      on_status_update_auto_hide: Callable = None,
                      is_transcribing_fn: Callable[[], bool] = None):
-=======
-                     on_status_update: Callable = None):
->>>>>>> 1660fa3e
         """Set callback functions for hotkey events.
         
         Args:
@@ -184,19 +179,12 @@
             on_cancel: Called when cancel hotkey is pressed.
             on_enable_toggle: Called when enable/disable hotkey is pressed.
             on_status_update: Called to update status display.
-<<<<<<< HEAD
             on_status_update_auto_hide: Called to update status with auto-hide.
             is_transcribing_fn: Function to check if transcription is in progress.
-=======
->>>>>>> 1660fa3e
         """
         self.on_record_toggle = on_record_toggle
         self.on_cancel = on_cancel
         self.on_enable_toggle = on_enable_toggle
-<<<<<<< HEAD
         self.on_status_update = on_status_update
         self.on_status_update_auto_hide = on_status_update_auto_hide
-        self.is_transcribing_fn = is_transcribing_fn
-=======
-        self.on_status_update = on_status_update 
->>>>>>> 1660fa3e
+        self.is_transcribing_fn = is_transcribing_fn